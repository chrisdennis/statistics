/*
 * All content copyright Terracotta, Inc., unless otherwise indicated.
 *
 * Licensed under the Apache License, Version 2.0 (the "License");
 * you may not use this file except in compliance with the License.
 * You may obtain a copy of the License at
 *
 *      http://www.apache.org/licenses/LICENSE-2.0
 *
 * Unless required by applicable law or agreed to in writing, software
 * distributed under the License is distributed on an "AS IS" BASIS,
 * WITHOUT WARRANTIES OR CONDITIONS OF ANY KIND, either express or implied.
 * See the License for the specific language governing permissions and
 * limitations under the License.
 */
package org.terracotta.statistics.derived.histogram;

import java.util.ArrayList;
import java.util.Iterator;
import java.util.List;
import java.util.ListIterator;

import static java.lang.Math.nextDown;
import static java.lang.Math.nextUp;
import static java.util.Comparator.comparingDouble;
import static java.util.stream.Stream.of;

/**
 * An implementation of the histogram algorithm described in:
 * 'Fast Computation of Approximate Biased Histograms on Sliding Windows over Data Streams' [H. Mousavi &amp; C. Zaniolo]
 * <p>
 *   This class is *not thread-safe*, safe consumption in a multi-threaded environment will require some form of
 *   external locking.
 * </p>
 *
 * @see <a href="http://citeseerx.ist.psu.edu/viewdoc/summary?doi=10.1.1.407.3977">
 *   Fast Computation of Approximate Biased Histograms on Sliding Windows over Data Streams</a>
 */
public class BarSplittingBiasedHistogram implements Histogram {
  private static final double DEFAULT_MAX_COEFFICIENT = 1.7;
  private static final double DEFAULT_PHI = 0.7;
  private static final int DEFAULT_EXPANSION_FACTOR = 7;
  private static final double DEFAULT_EXP_HISTOGRAM_EPSILON = 0.01;

  private final int barCount;
  private final int bucketCount;
  private final double barEpsilon;
  private final long window;
  private final double phi;
  private final double alphaPhi;
  private final double ratio;
  private final List<Bar> bars;
  private final double[] maxSizeTable;

  private long size;

  /**
   * Create a histogram maintained over a sliding time window.
   * <p>
   *   The constructed histogram is:
   * </p>
   * <ul>
   *   <li>maintained over {@code window} sliding window</li>
   *   <li>consists of {@code bucketCount} buckets</li>
   *   <li>where {@code b1.size() ~= b0.size * phi}</li>
   *   <li>with each bucket internally composed of {@code expansionFactor} bars</li>
   *   <li>with each bar maintaining a count accurate with a fractional error of {@code barEpsilon}</li>
   *   <li>where bars are split when there size exceeds {@code maxCoefficient} of their target size</li>
   * </ul>
   *
   * @param maxCoefficient relative split threshold
   * @param phi histogram bucket bias factor
   * @param expansionFactor number of bars per bucket
   * @param bucketCount number of buckets
   * @param barEpsilon bar count relative error
   * @param window sliding window size
   */
  public BarSplittingBiasedHistogram(double maxCoefficient, double phi, int expansionFactor, int bucketCount, double barEpsilon, long window) {
    this.bucketCount = bucketCount;
    this.barEpsilon = barEpsilon;
    this.window = window;
    this.barCount = bucketCount * expansionFactor;

    this.bars = new ArrayList<>(barCount);
    this.bars.add(new Bar(barEpsilon, window));
    this.phi = phi;

    /*
     * Using L'Hôpital: lim_(x->1) f(x)/g(x) = lim_(x->1)(f'(x))/(g'(x))
     * So: lim_(phi->1) (1-phi)/(1-phi^n) = lim_(phi->1) 1/n
     */
    this.alphaPhi = (phi == 1.0) ? 1.0 / bucketCount : (1 - phi) / (1 - Math.pow(phi, bucketCount));

    double rho = Math.pow(phi, 1.0 / expansionFactor);
    double alphaRho = (rho == 1.0) ? 1.0 / barCount : (1 - rho) / (1 - Math.pow(rho, barCount));
    this.ratio = (rho / (1.0 + rho));
    this.maxSizeTable = new double[barCount];
    for (int i = 0; i < barCount; i++) {
      this.maxSizeTable[i] = maxCoefficient * alphaRho * Math.pow(rho, i);
    }
  }

  /**
   * Create a histogram maintained over a sliding time window.
   * <p>
   *   The constructed histogram is:
   * </p>
   * <ul>
   *   <li>maintained over {@code window} sliding window</li>
   *   <li>consists of {@code bucketCount} buckets</li>
   *   <li>where {@code b1.size() ~= b0.size * 0.7}</li>
   * </ul>
   *
   * @param bucketCount number of buckets
   * @param window sliding window size
   */
  public BarSplittingBiasedHistogram(int bucketCount, long window) {
    this(DEFAULT_MAX_COEFFICIENT, DEFAULT_PHI, DEFAULT_EXPANSION_FACTOR, bucketCount, DEFAULT_EXP_HISTOGRAM_EPSILON, window);
  }

  /**
   * Create a histogram maintained over a sliding time window.
   * <p>
   *   The constructed histogram is:
   * </p>
   * <ul>
   *   <li>maintained over {@code window} sliding window</li>
   *   <li>consists of {@code bucketCount} buckets</li>
   *   <li>where {@code b1.size() ~= b0.size * phi}</li>
   * </ul>
   *
   * @param phi histogram bucket bias factor
   * @param bucketCount number of buckets
   * @param window sliding window size
   */
  public BarSplittingBiasedHistogram(double phi, int bucketCount, long window) {
    this(DEFAULT_MAX_COEFFICIENT, phi, DEFAULT_EXPANSION_FACTOR, bucketCount, DEFAULT_EXP_HISTOGRAM_EPSILON, window);
  }

  /**
   * Record an event of the given {@code value} occuring at he given {@code time}
   *
   * @param value event value
   * @param time event time
   */
  public void event(double value, long time) {
    int barIndex = getBarIndex(value);
    Bar bar = bars.get(barIndex);
    long before = bar.count();
    bar.insert(value, time);
    long after = bar.count();
    size += (after - before);
    if (after > maxBarSize(barIndex)) {
      split(bar, barIndex);
    }
  }

  /**
   * Expire old events from all buckets.
   *
   * @param time current timestamp
   */
  public void expire(long time) {
    long calculatedSize = 0;
    Iterator<Bar> it = bars.iterator();
    while (it.hasNext()) {
      long barSize = it.next().expire(time);
      if (barSize == 0) {
        it.remove();
      }
      calculatedSize += barSize;
    }
    this.size = calculatedSize;
    if (bars.isEmpty()) {
      bars.add(new Bar(barEpsilon, window));
    }
  }

  @Override
  public String toString() {
    return bars.toString();
  }

  @Override
  public List<Histogram.Bucket> getBuckets() {
    List<Histogram.Bucket> buckets = new ArrayList<>(bucketCount);
    double targetSize = size() * alphaPhi; // * phi^0
    Iterator<Bar> it = bars.iterator();
    Bar b = it.next();
    double minimum = b.minimum();
    double count = b.count();
    for (int i = 0; i < bucketCount - 1 && it.hasNext(); i++) {
      while (count < targetSize && it.hasNext()) {
        count += (b = it.next()).count();
      }
      
      double surplus = count - targetSize;
      double maximum = nextUpIfEqual(minimum, b.maximum() - ((b.maximum() - b.minimum()) * surplus / b.count()));
      buckets.add(new ImmutableBucket(minimum, maximum, targetSize));
      minimum = maximum;
      count = surplus;
      targetSize *= phi;
    }
    while (it.hasNext()) {
      count += (b = it.next()).count();
    }
    buckets.add(new ImmutableBucket(minimum, nextUpIfEqual(minimum, b.maximum()), count));
    return buckets;
  }

  protected static double nextUpIfEqual(double test, double value) {
    return value == test ? nextUp(value) : value;
  }

  @Override
  public double getMinimum() {
    return bars.get(0).minimum();
  }

  @Override
  public double getMaximum() {
    return nextDown(bars.get(bars.size() - 1).maximum());
  }

  @Override
  public double[] getQuantileBounds(double quantile) {
    if (quantile > 1.0 || quantile < 0.0) {
      throw new IllegalArgumentException("Invalid quantile requested: " + quantile);
    } else {
      return of(evaluateQuantileFromMin(quantile), evaluateQuantileFromMax(quantile))
          .min(comparingDouble(bounds -> bounds[1] - bounds[0])).get();
    }
  }

  private double[] evaluateQuantileFromMax(double quantile) {
    double[] sizeBounds = getSizeBounds();
    double lowThreshold = (1.0 - quantile) * sizeBounds[0];
    double highThreshold = (1.0 - quantile) * sizeBounds[1];

    double lowCount = 0;
    double highCount = 0;

    for (ListIterator<Bar> it = bars.listIterator(bars.size()); it.hasPrevious(); ) {
      Bar b = it.previous();
      lowCount += b.count() * (1.0 - b.epsilon());
      highCount += b.count() * (1.0 + b.epsilon());

      if (highCount >= lowThreshold) {
        double upperBound = b.maximum();
        while (lowCount < highThreshold && it.hasPrevious()) {
          b = it.previous();
          lowCount += b.count() * (1.0 - b.epsilon());
        }
        return new double[] {b.minimum(), upperBound};
      }
    }
    throw new AssertionError();
  }

  private double[] evaluateQuantileFromMin(double quantile) {
    double[] sizeBounds = getSizeBounds();
    double lowThreshold = quantile * sizeBounds[0];
    double highThreshold = quantile * sizeBounds[1];

    double lowCount = 0;
    double highCount = 0;

    for (ListIterator<Bar> it = bars.listIterator(); it.hasNext(); ) {
      Bar b = it.next();
      lowCount += b.count() * (1.0 - b.epsilon());
      highCount += b.count() * (1.0 + b.epsilon());

      if (highCount >= lowThreshold) {
        double lowerBound = b.minimum();
        while (lowCount < highThreshold && it.hasNext()) {
          b = it.next();
          lowCount += b.count() * (1.0 - b.epsilon());
        }
        return new double[] {lowerBound, b.maximum()};
      }
    }
    throw new AssertionError();
  }

  private double maxBarSize(int barIndex) {
    return size() * maxSizeTable[barIndex];
  }

  private void split(Bar x, int xIndex) {
    int mergePoint = Integer.MAX_VALUE;
    if (bars.size() < barCount || (mergePoint = mergeBars()) >= 0) {
      long before = x.count();
      Bar split = x.split(ratio);
      size += (x.count() + split.count()) - before;

      if (xIndex < mergePoint) {
        bars.add(xIndex + 1, split);
      } else if (xIndex > mergePoint) {
        bars.add(xIndex, split);
      } else {
        throw new AssertionError("split at merge point!");
      }
    }
  }

  private int mergeBars() {
    int lowestAggregateIndex = -1;
    double lowestAggregate = Double.POSITIVE_INFINITY;

    for (int index = 0; index < bars.size() - 1; index++) {
      Bar current = bars.get(index);
      Bar next = bars.get(index + 1);
      double aggregate = (((double) current.count()) / maxSizeTable[index]) + (((double) next.count()) / maxSizeTable[index + 1]);
      if (aggregate < lowestAggregate) {
        lowestAggregate = aggregate;
        lowestAggregateIndex = index;
      }
    }
    
    if (bars.get(lowestAggregateIndex).count() + bars.get(lowestAggregateIndex + 1).count() < maxBarSize(lowestAggregateIndex)) {
      Bar upper = bars.remove(lowestAggregateIndex + 1);
      Bar lower = bars.get(lowestAggregateIndex);
      long before = lower.count() + upper.count();
      lower.merge(upper);
      size += lower.count() - before;
      return lowestAggregateIndex + 1;
    } else {
      return -1;
    }
  }
  
  private int getBarIndex(double value) {
    int low = 0;
    int high = bars.size() - 1;

    int mid;
    do {
      mid = (high + low) >>> 1;
      Bar bar = bars.get(mid);
      if (value >= bar.maximum()) {
        low = mid + 1;
      } else if (value < bar.minimum()) {
        high = mid - 1;
      } else {
        return mid;
      }
    } while (low <= high);
    
    return mid;
  }

  @Override
  public long size() {
    return size;
  }

<<<<<<< HEAD
  @Override
  public double[] getSizeBounds() {
    return new double[] { size * (1 - barEpsilon), size * (1 + barEpsilon) };
  }

  private static final class Bar {

=======
  List<Bar> bars() {
    return bars;
  }

  double alphaPhi() {
    return alphaPhi;
  }

  double phi() {
    return phi;
  }

  int bucketCount() {
    return bucketCount;
  }

  static final class Bar {
    
>>>>>>> 1b961a79
    private final ExponentialHistogram eh;
    private double minimum = Double.NaN;
    private double maximum = Double.NaN;

    Bar(double epsilon, long window) {
      this.eh = new ExponentialHistogram(epsilon, window);
    }

    private Bar(ExponentialHistogram eh, double minimum, double maximum) {
      this.eh = eh;
      this.minimum = minimum;
      this.maximum = maximum;
    }

    void insert(double value, long time) {
      if (!(value >= minimum)) {
        minimum = value;
      }
      if (!(value < maximum)) {
        maximum = nextUp(value);
      }
      eh.insert(time);
    }

    long expire(long time) {
      return eh.expire(time);
    }

    long count() {
      return eh.count();
    }

    @Override
    public String toString() {
      return "[" + minimum + " --" + count() + "-> " + maximum + "]";
    }

    /*
     * This method is problematic.  What it's doing is attempting to split this bar in to two pieces, such that their
     * counts are in the ratio ρ (the bar adjusted φ).
     *  ______
     * |      |
     * |      |
     * |      |
     * |      |     ______     ______
     * |      |    |      |   |      |
     * | this | => |  s1  | + |  s2  |
     * |______|    |______|   |______|
     *
     * So:
     *   s2.count() = s1.count() * ρ
     *   s1.count() + s2.count() = this.count()
     *
     *   s2.count() = (ρ / (1 + ρ)) * this.count()
     *
     * Define:
     *   θ = 1 - (ρ / (1 + ρ))
     *
     * So we split off (1 - θ) of the total count to form s2.  We then have to decide the bounds for s1 and s2...
     * this is where things go wrong.
     *
     *     _______________
     *    |         |     |
     *    |         |   __|
     *    |   ____  |  /  |
     *    |  /    \_|_/   |
     *    | /       |     |
     *    |/      θ-qtle  |
     *    |_________|_____|
     *   min      split  max
     *
     * The 'correct' place to split the bar is at the θ-quantile of the distribution within the bar.  We don't know this
     * however.  In fact we know nothing (Jon Snow) - instead we approximate the distribution as flat within the bar,
     * so:
     *     __________ __________
     *    |          |          |
     *    |    s1    |    s2    |
     *    |__________|__________|
     *   min  min+θ*(max-min)  max
     *
     * This inaccurate splitting corrupts our quantile measurements. What follows is a pseudo-mathematical justification
     * for why this is okay.
     *
     * We define three regions of interest:
     *
     * θ-qtle = min + θ*(max-min); perfect split, uninteresting.
     *
     * θ-qtle > min + θ*(max-min); in this region:
     *  * any quantile determined to fall within the bounds of s1 has it's upper boundary under-estimated. A major issue,
     *    since this makes the upper bound look lower (read better) for a latency measure, while lying to our user.
     *  * any quantile determined to fall within the bounds of s2 has it's lower boundary under-estimated. A non-issue,
     *    this increases our uncertainty, but correctness is maintained.
     *
     * θ-qtle < min + θ*(max-min); in this region:
     *  * any quantile determined to fall within the bounds of s1 has it's upper boundary over-estimated. A non-issue,
     *    this increases our uncertainty, but correctness is maintained.
     *  * any quantile determined to fall within the bounds of s2 has it's lower boundary over-estimated. A minor issue,
     *    since for our purposes an excessive latency measure is to our detriment, but not that of our users.
     *
     * Finally, here comes the wooo... in the tail (where the high-percentiles exist) regions where
     * θ-qtle > min + θ*(max-min) are rare since these are associated with regions of net +ve slope, and yet tails must
     * have net -ve slope.
     *
     * I therefore declare everything safe, and sweep all this nonsense under the rug.
     */
    Bar split(double targetRatio) {
      ExponentialHistogram split = eh.split(targetRatio);
      double ratio = ((double) split.count()) / (eh.count() + split.count());
      double upperMinimum = maximum - ((maximum - minimum) * ratio);
      double upperMaximum = maximum;
      this.maximum = upperMinimum;
      
      return new Bar(split, upperMinimum, upperMaximum);
    }

    void merge(Bar higher) {
      eh.merge(higher.eh);
      maximum = higher.maximum;
    }

    double minimum() {
      return minimum;
    }

    double maximum() {
      return maximum;
    }

    double epsilon() {
      return eh.epsilon();
    }
  }
}<|MERGE_RESOLUTION|>--- conflicted
+++ resolved
@@ -354,15 +354,11 @@
     return size;
   }
 
-<<<<<<< HEAD
   @Override
   public double[] getSizeBounds() {
     return new double[] { size * (1 - barEpsilon), size * (1 + barEpsilon) };
   }
 
-  private static final class Bar {
-
-=======
   List<Bar> bars() {
     return bars;
   }
@@ -380,8 +376,7 @@
   }
 
   static final class Bar {
-    
->>>>>>> 1b961a79
+
     private final ExponentialHistogram eh;
     private double minimum = Double.NaN;
     private double maximum = Double.NaN;
